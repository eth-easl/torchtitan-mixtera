--- conflicted
+++ resolved
@@ -1,4 +1,3 @@
-<<<<<<< HEAD
 # Mixtera support
 
 TODO:
@@ -8,9 +7,8 @@
 - fully understand dp shard vs dp replica and implications on mixtera. Both in terms of which data we send and for the feedback all reduce ops, which group should we use.
 - maybe move MixteraWrapper inside mixtera for torchtitan support?
 - Maybe support for tokenization outside mixtera?
-=======
+
 <div align="center">
->>>>>>> 90567fc9
 
 # torchtitan
 
