--- conflicted
+++ resolved
@@ -286,19 +286,13 @@
     #        pred.flatten(0, 1).float(), labels.flatten(0, 1)
     #    )
 
-    #if job_config.training.compile:
-    #    loss_fn = torch.compile(loss_fn)
-
     per_domain_loss_module = PerDomainLoss(device=device) 
 
-<<<<<<< HEAD
-    if job_config.training.compile:
-        per_domain_loss_module = torch.compile(per_domain_loss_module)
-=======
     # TODO: compiling loss function causes CUDA errors, turning off for now
-    # if job_config.training.compile:
+    # if job_config.training.compile: 
     #     loss_fn = torch.compile(loss_fn)
->>>>>>> 90567fc9
+    #if job_config.training.compile: MIXTERA OPTION (above is STANDARD TORCHTITAN)
+    #    per_domain_loss_module = torch.compile(per_domain_loss_module)
 
     # move sharded model to CPU/GPU and initialize weights via DTensor
     if job_config.checkpoint.create_seed_checkpoint:
