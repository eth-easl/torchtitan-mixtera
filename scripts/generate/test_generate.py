# Copyright (c) Meta Platforms, Inc. and affiliates.
# All rights reserved.
#
# This source code is licensed under the BSD-style license found in the
# LICENSE file in the root directory of this source tree.

import argparse
import json
import os
import sys
import time
from pathlib import Path
from transformers import AutoTokenizer

from typing import Optional

import torch
import torch.distributed.checkpoint as dcp
import torch.nn as nn
from torch.distributed import DeviceMesh
from torch.distributed._tensor import Replicate
from torch.distributed.elastic.multiprocessing.errors import record
from torch.distributed.tensor.parallel import (
    ColwiseParallel,
    parallelize_module,
    RowwiseParallel,
)

from torchtitan import utils
from torchtitan.config_manager import JobConfig
from torchtitan.logging import init_logger, logger
from torchtitan.metrics import build_device_memory_monitor
from torchtitan.parallelisms import ParallelDims

from torchtitan.train_spec import get_train_spec
from torchtitan.utils import device_module, device_type

# support running w/o installing as package
wd = Path(__file__).parent.parent.resolve()
sys.path.append(str(wd))

from generate._generation import generate


def apply_tp_minus_sp(model: nn.Module, tp_mesh: DeviceMesh):
    parallelize_module(
        model,
        tp_mesh,
        {
            "tok_embeddings": RowwiseParallel(input_layouts=Replicate()),
            "output": ColwiseParallel(output_layouts=Replicate()),
        },
    )

    for _, transformer_block in model.layers.items():
        layer_plan = {
            "attention.wq": ColwiseParallel(),
            "attention.wk": ColwiseParallel(),
            "attention.wv": ColwiseParallel(),
            "attention.wo": RowwiseParallel(),
            "feed_forward.w1": ColwiseParallel(),
            "feed_forward.w2": RowwiseParallel(),
            "feed_forward.w3": ColwiseParallel(),
        }

        parallelize_module(
            module=transformer_block,
            device_mesh=tp_mesh,
            parallelize_plan=layer_plan,
        )


@record
def test_generate(
    config_path: str,
    checkpoint_path: str,
    prompt: str,
    *,
    temperature: float = 1.0,
    max_new_tokens: int = 32,
    batch_size: int = 1,
    top_k: Optional[int] = None,
    seed: Optional[int] = None,
    deterministic: bool = False,
):
    init_logger()
    color = utils.Color

    # Load configuration from toml file
    config = JobConfig()
    config.parse_args([f"--job.config_file={config_path}"])
    config._validate_config()

    if len(args.prompt) == 0:
        logger.warning(
            "The input prompt is empty, model will respond from a empty sequence."
        )

    world_size = int(os.environ.get("WORLD_SIZE", 1))
    local_rank = int(os.environ.get("LOCAL_RANK", 0))
    device = torch.device(f"{device_type}:{local_rank}")
    device_module.set_device(device)
    device_memory_monitor = build_device_memory_monitor()

    train_spec = get_train_spec(config.model.name)

    logger.info(f"World Size: {world_size}, Local Rank: {local_rank} on {device}")

<<<<<<< HEAD
    tokenizer = AutoTokenizer.from_pretrained("EleutherAI/gpt-neox-20b", use_fast=True)

    model_config = models_config[model_name][config.model.flavor]
=======
    # Tokenizer setup
    tokenizer = train_spec.tokenizer_cls(config.model.tokenizer_path)
    model_config = train_spec.config[config.model.flavor]
>>>>>>> f6406898
    model_config.norm_type = config.model.norm_type
    model_config.max_seq_len = config.training.seq_len
    model_config.vocab_size = 50432 # todo hardcoded right now

    model_cls = train_spec.cls
    init_device = "meta" if world_size > 1 else device
    with torch.device(init_device):
        logger.info(f"Init model on init_device: {init_device}")
        model = model_cls.from_model_args(model_config)

    world_mesh = None
    # Init distributed env
    if world_size > 1:
        utils.init_distributed(config)
        parallel_dims = ParallelDims(
            dp_replicate=1,
            dp_shard=-1,
            cp=1,
            tp=world_size,
            pp=1,
            world_size=world_size,
            enable_loss_parallel=False,
        )
        # Build world mesh for parallelism
        world_mesh = parallel_dims.build_mesh(device_type=device_type)

        # apply_tp (with Sequence Parallel) on unevenly sharded
        # sequences would require https://github.com/pytorch/torchtitan/pull/686
        apply_tp_minus_sp(model, world_mesh["tp"])

    utils.set_determinism(world_mesh, device, seed, deterministic)

    # materalize model
    model.to_empty(device=device_type)
    model.eval()

    state_dict = {"model": model.state_dict()}

    # Checkpoint Loading
    begin = time.monotonic()
    logger.info(f"Loading chkpt at: {checkpoint_path}")
    dcp.load(state_dict, checkpoint_id=checkpoint_path)
    logger.info(f"Finished loading chkpt in {time.monotonic() - begin:.2f} seconds.")

    device_mem_stats = device_memory_monitor.get_peak_stats()
    logger.info(
        f"{device_type.upper()} memory usage for model: "
        f"{device_mem_stats.max_reserved_gib:.2f}GiB"
        f"({device_mem_stats.max_reserved_pct:.2f}%)"
    )

    # Tokenize prompt and repeat batch_size times
    input_ids = (
        (
            torch.tensor(
                [tokenizer.bos_token_id] + tokenizer.encode(prompt), dtype=torch.long # max_length=config.training.seq_len - 1 ??
            )
            .view(1, -1)
            .repeat(batch_size, 1)
        )
    ).to(device_type)

    device_memory_monitor.reset_peak_stats()

    # Run generation
    t0 = time.monotonic()
    responses = generate(
        model,
        input_ids,
        temperature=temperature,
        max_new_tokens=max_new_tokens,
        top_k=top_k,
        seed=seed,
    )
    t1 = time.monotonic()
    elapsed_sec = t1 - t0

    # Post process
    B, T = responses.size()  # B: batch_size, T: total seq length
    input_n_tokens = input_ids.size(1)
    generated_n_tokens = T - input_n_tokens  # == max_new_tokens

    if local_rank == 0:
        logger.info(f"Generation completed in {elapsed_sec:.2f} seconds.")

        r, b = color.red, color.blue

        output_data = {
            "metadata": {},
            "responses": [],
        }

        for i, tokens in enumerate(responses):
            inp_tok = tokens[:input_n_tokens].tolist()
            out_tok = tokens[input_n_tokens:].tolist()

            input_text = tokenizer.decode(inp_tok)
            output_text = tokenizer.decode(out_tok)

            _data = {
                "response_idx": i,
                "input_text": input_text,
                "output_text": output_text,
            }
            output_data["responses"].append(_data)

            logger.info(f"{r}\n{input_text}{b}{output_text}\n{color.reset}")

        device_mem_stats = device_memory_monitor.get_peak_stats()
        output_data["metadata"] = {
            "generated_n_tokens": generated_n_tokens,
            "input_n_tokens": input_n_tokens,
            "generation_time_sec": elapsed_sec,
            "tokens_per_sec": (B * T) / elapsed_sec,
            "batch_size": B,
            "seed": seed,
            "timestamp": time.strftime("%Y-%m-%dT%H:%M:%S", time.gmtime()),
            "memory/max_active(GiB)": device_mem_stats.max_active_gib,
            "memory/max_active(%)": device_mem_stats.max_active_pct,
            "memory/max_reserved(GiB)": device_mem_stats.max_reserved_gib,
            "memory/max_reserved(%)": device_mem_stats.max_reserved_pct,
            "memory/num_alloc_retries": device_mem_stats.num_alloc_retries,
            "memory/num_ooms": device_mem_stats.num_ooms,
            "world_size": world_size,
            "torch_version": torch.__version__,
        }

        if args.out:
            print(json.dumps(output_data, indent=4))


if __name__ == "__main__":
    parser = argparse.ArgumentParser(description="Test generation")
    parser.add_argument(
        "--config", type=str, required=True, help="TOML config file path (required)"
    )
    parser.add_argument(
        "--checkpoint",
        type=str,
        required=True,
        help="Checkpoint path to load (required)",
    )
    parser.add_argument(
        "--temperature",
        type=float,
        default=1.0,
        help="Sampling temperature. Default is 1.0",
    )
    parser.add_argument(
        "--max_new_tokens",
        type=int,
        default=32,
        help="Max number of tokens to generate. Default is 32",
    )
    parser.add_argument(
        "--batch_size", type=int, default=1, help="Number of samples to run in batch"
    )
    parser.add_argument(
        "--top_k", type=int, help="Prune to select from top_k probabilities. Optional"
    )
    parser.add_argument("--seed", type=int, help="Random seed for reproducibility")
    parser.add_argument(
        "--deterministic",
        action="store_true",
        help="Use deterministic algorithms wherever possible, may be slower",
    )

    parser.add_argument("--prompt", type=str, default="", help="Input prompt")

    parser.add_argument(
        "--out",
        action="store_true",
        default=False,
        help="If specified, prints the report to stdout. Defaults to no output.",
    )

    args = parser.parse_args()

    test_generate(
        config_path=args.config,
        checkpoint_path=args.checkpoint,
        prompt=args.prompt,
        temperature=args.temperature,
        max_new_tokens=args.max_new_tokens,
        batch_size=args.batch_size,
        top_k=args.top_k,
        seed=args.seed,
        deterministic=args.deterministic,
    )

    if torch.distributed.is_initialized():
        torch.distributed.destroy_process_group()<|MERGE_RESOLUTION|>--- conflicted
+++ resolved
@@ -28,8 +28,10 @@
 
 from torchtitan import utils
 from torchtitan.config_manager import JobConfig
+from torchtitan.datasets import build_tokenizer
 from torchtitan.logging import init_logger, logger
 from torchtitan.metrics import build_device_memory_monitor
+from torchtitan.models import model_name_to_tokenizer
 from torchtitan.parallelisms import ParallelDims
 
 from torchtitan.train_spec import get_train_spec
@@ -106,15 +108,12 @@
 
     logger.info(f"World Size: {world_size}, Local Rank: {local_rank} on {device}")
 
-<<<<<<< HEAD
-    tokenizer = AutoTokenizer.from_pretrained("EleutherAI/gpt-neox-20b", use_fast=True)
-
-    model_config = models_config[model_name][config.model.flavor]
-=======
     # Tokenizer setup
-    tokenizer = train_spec.tokenizer_cls(config.model.tokenizer_path)
+    tokenizer = build_tokenizer(
+        model_name_to_tokenizer[train_spec.name], config.model.tokenizer_path
+    )
+
     model_config = train_spec.config[config.model.flavor]
->>>>>>> f6406898
     model_config.norm_type = config.model.norm_type
     model_config.max_seq_len = config.training.seq_len
     model_config.vocab_size = 50432 # todo hardcoded right now
