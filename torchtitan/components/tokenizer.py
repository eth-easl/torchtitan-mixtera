# Copyright (c) Meta Platforms, Inc. and affiliates.
# All rights reserved.
#
# This source code is licensed under the BSD-style license found in the
# LICENSE file in the root directory of this source tree.


from abc import ABC, abstractmethod


class Tokenizer(ABC):
    # basic tokenizer interface, for typing purpose mainly
<<<<<<< HEAD
    def __init__(self, tokenizer_path: str):
=======
    def __init__(self):
>>>>>>> 8c6bf93e
        self._n_words = 8

    @abstractmethod
    def encode(self, *args, **kwargs) -> list[int]:
        ...

    @abstractmethod
    def decode(self, *args, **kwargs) -> str:
        ...

    @property
    def n_words(self) -> int:
        return self._n_words<|MERGE_RESOLUTION|>--- conflicted
+++ resolved
@@ -10,11 +10,7 @@
 
 class Tokenizer(ABC):
     # basic tokenizer interface, for typing purpose mainly
-<<<<<<< HEAD
-    def __init__(self, tokenizer_path: str):
-=======
     def __init__(self):
->>>>>>> 8c6bf93e
         self._n_words = 8
 
     @abstractmethod
