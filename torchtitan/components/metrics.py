# Copyright (c) Meta Platforms, Inc. and affiliates.
# All rights reserved.
#
# This source code is licensed under the BSD-style license found in the
# LICENSE file in the root directory of this source tree.

import os
import time
from collections import namedtuple
from datetime import datetime
from typing import Any

import torch
from torch.utils.tensorboard import SummaryWriter
from torchtitan.components.lr_scheduler import LRSchedulersContainer
from torchtitan.components.optimizer import OptimizersContainer
from torchtitan.config_manager import JobConfig
from torchtitan.distributed import ParallelDims
from torchtitan.tools import utils
from torchtitan.tools.logging import logger
from torchtitan.tools.utils import Color, device_module, device_type

# named tuple for passing device memory stats for logging
DeviceMemStats = namedtuple(
    "DeviceMemStats",
    [
        "max_active_gib",
        "max_active_pct",
        "max_reserved_gib",
        "max_reserved_pct",
        "num_alloc_retries",
        "num_ooms",
    ],
)


class DeviceMemoryMonitor:
    def __init__(self, device: str = f"{device_type}:0"):
        self.device = torch.device(device)  # device object
        self.device_name = device_module.get_device_name(self.device)
        self.device_index = device_module.current_device()
        self.device_capacity = device_module.get_device_properties(
            self.device
        ).total_memory
        self.device_capacity_gib = self._to_gib(self.device_capacity)

        device_module.reset_peak_memory_stats()
        device_module.empty_cache()

    def _to_gib(self, memory_in_bytes):
        # NOTE: GiB (gibibyte) is 1024, vs GB is 1000
        _gib_in_bytes = 1024 * 1024 * 1024
        memory_in_gib = memory_in_bytes / _gib_in_bytes
        return memory_in_gib

    def _to_pct(self, memory):
        return 100 * memory / self.device_capacity

    def get_peak_stats(self):
        device_info = device_module.memory_stats(self.device)

        max_active = device_info.get("active_bytes.all.peak", -1)
        max_active_gib = self._to_gib(max_active)
        max_active_pct = self._to_pct(max_active)

        max_reserved = device_info.get("reserved_bytes.all.peak", -1)
        max_reserved_gib = self._to_gib(max_reserved)
        max_reserved_pct = self._to_pct(max_reserved)

        num_retries = device_info.get("num_alloc_retries", -1)
        num_ooms = device_info.get("num_ooms", -1)

        if num_retries > 0:
            logger.warning(
                f"{num_retries} {device_type.upper()} memory allocation retries."
            )
        if num_ooms > 0:
            logger.warning(f"{num_ooms} {device_type.upper()} OOM errors thrown.")

        return DeviceMemStats(
            max_active_gib,
            max_active_pct,
            max_reserved_gib,
            max_reserved_pct,
            num_retries,
            num_ooms,
        )

    def reset_peak_stats(self):
        device_module.reset_peak_memory_stats()


def build_device_memory_monitor():
    device_memory_monitor = DeviceMemoryMonitor(device_type)
    logger.info(
        f"{device_type.upper()} capacity: {device_memory_monitor.device_name} "
        f"with {device_memory_monitor.device_capacity_gib:.2f}GiB memory"
    )
    return device_memory_monitor


class BaseLogger:
    """Logger that does nothing, used when logging is disabled."""

    def log(self, metrics: dict[str, Any], step: int) -> None:
        pass

    def close(self) -> None:
        pass


class TensorBoardLogger(BaseLogger):
    """Logger implementation for TensorBoard."""

    def __init__(self, log_dir: str, tag: str | None = None):
        self.tag = tag
        self.writer = SummaryWriter(log_dir, max_queue=1000)
        logger.info(f"TensorBoard logging enabled. Logs will be saved at {log_dir}")

    def log(self, metrics: dict[str, Any], step: int) -> None:
        for k, v in metrics.items():
            tag = k if self.tag is None else f"{self.tag}/{k}"
            self.writer.add_scalar(tag, v, step)

    def close(self) -> None:
        self.writer.close()


class WandBLogger(BaseLogger):
    """Logger implementation for Weights & Biases."""

<<<<<<< HEAD
    def __init__(self, name: str, project: str, log_dir: str, tag: Optional[str] = None):
=======
    def __init__(self, log_dir: str, tag: str | None = None):
>>>>>>> 8c6bf93e
        # Import wandb here to avoid startup import
        import wandb

        self.wandb = wandb
        self.tag = tag

        current_time = datetime.now().strftime("%d/%m/%Y_%H:%M:%S")
        self.wandb.init(
            project=project,
            name=f"{current_time}_{name}",
            dir=log_dir,
        )
        logger.info(f"WandB logging enabled with tag = {tag}")

    def log(self, metrics: dict[str, Any], step: int) -> None:
        wandb_metrics = {
            (k if self.tag is None else f"{self.tag}/{k}"): v
            for k, v in metrics.items()
        }
        self.wandb.log(wandb_metrics, step=step)

    def close(self) -> None:
        if self.wandb.run is not None:
            self.wandb.finish()


def ensure_pp_loss_visible(
    parallel_dims: ParallelDims, job_config: JobConfig, color: Color
) -> None:
    """
    Ensures that the loss is visible on the console for pipeline-parallel training.

    For pipeline-parallel training, the loss is only visible on the last pipeline stage.
    This function checks if the appropriate rank is included in the LOG_RANK environment
    variable and warns if it's not.
    """

    # V Block Schedules return loss on rank 0
    if job_config.parallelism.pipeline_parallel_schedule == "ZBVZeroBubble":
        return

    # Calculate the rank where loss is visible (first rank of the last pipeline stage)
    world_size = parallel_dims.world_size
    pp_size = parallel_dims.pp
    loss_visible_rank = (world_size // pp_size) * (pp_size - 1)

    # Check if the loss-visible rank is included in LOG_RANK environment variable
    env_logged_ranks = os.environ.get("LOG_RANK", "").split(",")
    if env_logged_ranks == [""]:
        env_logged_ranks = []

    if str(loss_visible_rank) not in env_logged_ranks:
        logger.warning(
            f"{color.red}Pipeline Parallel loss is not visible. "
            f"Please add {color.yellow}rank {loss_visible_rank}{color.red} "
            f"to LOG_RANK environment variable in run_train.sh.{color.reset}"
        )


def _get_metrics_rank(
    parallel_dims: ParallelDims,
    job_config: JobConfig,
) -> int:
    """
    Determines which rank should log metrics.

    Returns:
       int: The rank responsible for logging metrics:
            - Rank 0 for non-pipeline-parallel configs
            - Rank 0 for pipeline-parallel 'ZBVZeroBubble' schedule
            - The first rank of the last pipeline stage for other pipeline-parallel schedules
    """
    # Early return for non-pipeline-parallel configurations
    if not parallel_dims.pp_enabled:
        return 0

    # V Block Schedules return loss on rank 0
    if job_config.parallelism.pipeline_parallel_schedule == "ZBVZeroBubble":
        return 0

    # Calculate first rank of the last pipeline stage
    world_size = parallel_dims.world_size
    pp_size = parallel_dims.pp
    return (world_size // pp_size) * (pp_size - 1)


def _build_metric_logger(
    job_config: JobConfig, parallel_dims: ParallelDims, tag: str | None = None
) -> BaseLogger:
    """
    Build an appropriate metric logger based on configuration.
    """
    metrics_config = job_config.metrics

    # Log initial config state
    logger.debug(
        f"Building logger with config: wandb={metrics_config.enable_wandb}, "
        f"tensorboard={metrics_config.enable_tensorboard}"
    )

    # Check if any logging backend is enabled
    has_logging_enabled = (
        metrics_config.enable_tensorboard or metrics_config.enable_wandb
    )

    # Determine if this rank should log
    should_log = has_logging_enabled
    if (not metrics_config.save_for_all_ranks) and should_log:
        metrics_rank = _get_metrics_rank(parallel_dims, job_config)
        should_log = torch.distributed.get_rank() == metrics_rank

    logger.debug(
        f"Logging decision: has_logging_enabled={has_logging_enabled}, should_log={should_log}"
    )

    if not should_log:
        logger.debug("Returning BaseLogger due to should_log=False")
        return BaseLogger()

    # Setup logging directory
    dump_dir = job_config.job.dump_folder
    base_log_dir = os.path.join(
        dump_dir, metrics_config.save_tb_folder, datetime.now().strftime("%Y%m%d-%H%M")
    )

    if metrics_config.save_for_all_ranks:
        base_log_dir = os.path.join(
            base_log_dir, f"rank_{torch.distributed.get_rank()}"
        )

    # Create loggers in priority order
    if metrics_config.enable_wandb:
        logger.debug("Attempting to create WandB logger")
        try:
            return WandBLogger(metrics_config.wandb_run_name, metrics_config.wandb_project, base_log_dir, tag)
        except Exception as e:
            if "No module named 'wandb'" in str(e):
                logger.error(
                    "Failed to create WandB logger: No module named 'wandb'. Please install it using 'pip install wandb'."
                )
            else:
                logger.error(f"Failed to create WandB logger: {e}")

    if metrics_config.enable_tensorboard:
        logger.debug("Creating TensorBoard logger")
        return TensorBoardLogger(base_log_dir, tag)

    logger.debug("No loggers enabled, returning BaseLogger")
    return BaseLogger()


class MetricsProcessor:
    """Metrics processor to processes the metrics and log metrics.

    The current MetricsProcessor log some metrics to STDOUT and some metrics to
    TensorBoard or WandB.

    Args:
        job_config (JobConfig): Job configuration.
        parallel_dims (ParallelDims): Parallel dimensions.
        tag (Optional[str]): Tag to use for TensorBoard or WandB. Defaults to None.
    """

    logger: BaseLogger
    parallel_dims: ParallelDims
    job_config: JobConfig
    device_memory_monitor: DeviceMemoryMonitor
    color: utils.NoColor | utils.Color

    gpu_peak_flops: int
    ntokens_since_last_log: int
    data_loading_times: list[float]
    time_last_log: float

    num_flops_per_token: int
    optimizers: OptimizersContainer | None
    lr_schedulers: LRSchedulersContainer | None

    def __init__(
        self,
        job_config: JobConfig,
        parallel_dims: ParallelDims,
        tag: str | None = None,
    ):
        self.logger = _build_metric_logger(job_config, parallel_dims, tag)
        self.parallel_dims = parallel_dims
        self.job_config = job_config
        self.device_memory_monitor = build_device_memory_monitor()
        # used for colorful printing
        self.color = (
            utils.NoColor()
            if job_config.metrics.disable_color_printing
            else utils.Color()
        )

        self.gpu_peak_flops = utils.get_peak_flops(
            self.device_memory_monitor.device_name
        )
        self.ntokens_since_last_log = 0
        self.data_loading_times = []
        self.time_last_log = time.perf_counter()
        self.device_memory_monitor.reset_peak_stats()

        # These variables have to be set later as they depend on other components or model.
        self.num_flops_per_token = -1
        self.optimizers = None
        self.lr_schedulers = None

    def should_log(self, step: int) -> bool:
        return step == 1 or step % self.job_config.metrics.log_freq == 0

<<<<<<< HEAD
    def log(self, step: int, global_avg_loss: float, global_max_loss: float, init_async_time: float, wait_mixtera_time: float, mixtera_feedback_time: float):
        assert self.num_flop_per_token > 0, "num_flop_per_token must be set"
=======
    def log(
        self,
        step: int,
        global_avg_loss: float,
        global_max_loss: float,
        extra_metrics: dict[str, Any] | None = None,
    ):
        assert self.num_flops_per_token > 0, "num_flops_per_token must be set"
>>>>>>> 8c6bf93e

        time_delta = time.perf_counter() - self.time_last_log

        # tokens per second per device, abbreviated as tps
        tps = self.ntokens_since_last_log / (
            time_delta * self.parallel_dims.non_data_parallel_size
        )
        # model FLOPS utilization
        # For its definition and calculation, please refer to the PaLM paper:
        # https://arxiv.org/abs/2204.02311
        mfu = 100 * self.num_flops_per_token * tps / self.gpu_peak_flops
        tflops = self.num_flops_per_token * tps / 1e12

        time_end_to_end = time_delta / self.job_config.metrics.log_freq
        time_data_loading = sum(self.data_loading_times) / len(self.data_loading_times)
        time_data_loading_pct = 100 * sum(self.data_loading_times) / time_delta

        device_mem_stats = self.device_memory_monitor.get_peak_stats()

        metrics = {
            "loss_metrics/global_avg_loss": global_avg_loss,
            "loss_metrics/global_max_loss": global_max_loss,
            "throughput(tps)": tps,
            "tflops": tflops,
            "mfu(%)": mfu,
            "time_metrics/end_to_end(s)": time_end_to_end,
            "time_metrics/data_loading(s)": time_data_loading,
            "time_metrics/data_loading(%)": time_data_loading_pct,
            "memory/max_active(GiB)": device_mem_stats.max_active_gib,
            "memory/max_active(%)": device_mem_stats.max_active_pct,
            "memory/max_reserved(GiB)": device_mem_stats.max_reserved_gib,
            "memory/max_reserved(%)": device_mem_stats.max_reserved_pct,
            "memory/num_alloc_retries": device_mem_stats.num_alloc_retries,
            "memory/num_ooms": device_mem_stats.num_ooms,
            "mixtera/init_async_time": init_async_time,
            "mixtera/wait_mixtera_time": wait_mixtera_time,
            "mixtera/mixtera_feedback_time": mixtera_feedback_time,
        }

        if extra_metrics:
            metrics.update(extra_metrics)

        self.logger.log(metrics, step)

        color = self.color
        logger.info(
            f"{color.red}step: {step:2}  "
            f"{color.green}loss: {global_avg_loss:7.4f}  "
            f"{color.yellow}memory: {device_mem_stats.max_reserved_gib:5.2f}GiB"
            f"({device_mem_stats.max_reserved_pct:.2f}%)  "
            f"{color.blue}tps: {round(tps):,}  "
            f"{color.cyan}tflops: {tflops:,.2f}  "
            f"{color.magenta}mfu: {mfu:.2f}%{color.reset}"
            f"timings: init_async_time={init_async_time} wait_mixtera_time={wait_mixtera_time} mixtera_feedback_time={mixtera_feedback_time}  "
        )

        self.ntokens_since_last_log = 0
        self.data_loading_times.clear()
        self.time_last_log = time.perf_counter()
        self.device_memory_monitor.reset_peak_stats()

    def close(self):
        self.logger.close()


def build_metrics_processor(
    job_config: JobConfig, parallel_dims: ParallelDims, tag: str | None = None
) -> MetricsProcessor:
    """Create a metrics processor.

    Args:
        job_config (JobConfig): Job configuration.
        parallel_dims (ParallelDims): Parallel dimensions.
        tag (Optional[str]): Tag to use for TensorBoard or WandB. Defaults to None.

    Returns:
        MetricsProcessor: A metrics processor.
    """
    return MetricsProcessor(job_config, parallel_dims, tag)<|MERGE_RESOLUTION|>--- conflicted
+++ resolved
@@ -129,11 +129,7 @@
 class WandBLogger(BaseLogger):
     """Logger implementation for Weights & Biases."""
 
-<<<<<<< HEAD
-    def __init__(self, name: str, project: str, log_dir: str, tag: Optional[str] = None):
-=======
-    def __init__(self, log_dir: str, tag: str | None = None):
->>>>>>> 8c6bf93e
+    def __init__(self, name: str, project: str, log_dir: str, tag: str | None = None):
         # Import wandb here to avoid startup import
         import wandb
 
@@ -345,19 +341,15 @@
     def should_log(self, step: int) -> bool:
         return step == 1 or step % self.job_config.metrics.log_freq == 0
 
-<<<<<<< HEAD
-    def log(self, step: int, global_avg_loss: float, global_max_loss: float, init_async_time: float, wait_mixtera_time: float, mixtera_feedback_time: float):
-        assert self.num_flop_per_token > 0, "num_flop_per_token must be set"
-=======
     def log(
         self,
         step: int,
         global_avg_loss: float,
         global_max_loss: float,
+        init_async_time: float, wait_mixtera_time: float, mixtera_feedback_time: float,
         extra_metrics: dict[str, Any] | None = None,
     ):
         assert self.num_flops_per_token > 0, "num_flops_per_token must be set"
->>>>>>> 8c6bf93e
 
         time_delta = time.perf_counter() - self.time_last_log
 
