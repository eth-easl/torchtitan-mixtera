--- conflicted
+++ resolved
@@ -4,8 +4,9 @@
 # This source code is licensed under the BSD-style license found in the
 # LICENSE file in the root directory of this source tree.
 
+import pickle
 from dataclasses import dataclass
-from typing import Any, Callable, Optional
+from typing import Any, Callable, Dict, List, Optional
 
 import torch
 
@@ -13,8 +14,8 @@
 from datasets.distributed import split_dataset_by_node
 from torch.distributed.checkpoint.stateful import Stateful
 from torch.utils.data import IterableDataset
-
-from torchtitan.dataloader import ParallelAwareDataloader
+from torchdata.stateful_dataloader import StatefulDataLoader
+
 from torchtitan.datasets.tokenizer import Tokenizer
 from torchtitan.logging import logger
 
@@ -25,7 +26,7 @@
     return load_dataset(dataset_path, name="en", split="train", streaming=streaming, trust_remote_code=True)
 
 
-def _process_c4_text(sample: dict[str, Any]) -> str:
+def _process_c4_text(sample: Dict[str, Any]) -> str:
     """Process C4 dataset sample text."""
     return sample["text"]
 
@@ -103,15 +104,10 @@
         dataset_path: Optional[str],
         tokenizer: Tokenizer,
         seq_len: int = 2048,
-<<<<<<< HEAD
         world_size: int = 1,
         rank: int = 0,
         add_bos: bool = True,
         add_eos: bool = True,
-=======
-        dp_rank: int = 0,
-        dp_world_size: int = 1,
->>>>>>> f6406898
         infinite: bool = False,
     ) -> None:
         # Force lowercase for consistent comparison
@@ -123,7 +119,7 @@
         ds = dataset_loader(path, True)
 
         self.dataset_name = dataset_name
-        self._data = split_dataset_by_node(ds, dp_rank, dp_world_size)
+        self._data = split_dataset_by_node(ds, rank, world_size)
         self._tokenizer = tokenizer
         self.seq_len = seq_len
         self.infinite = infinite
@@ -133,7 +129,7 @@
 
         # Variables for checkpointing
         self._sample_idx = 0
-        self._all_tokens: list[int] = []
+        self._all_tokens: List[int] = []
 
     def _get_data_iter(self):
         if isinstance(self._data, Dataset) and self._sample_idx == len(self._data):
@@ -255,20 +251,27 @@
         # Mapped datasets are stateless in this context
         return {}
 
-<<<<<<< HEAD
 class DPAwareDataLoader(StatefulDataLoader, Stateful):
     """
     A wrapper around the StatefulDataLoader that ensures that the state is stored only once per DP rank.
     """
 
-    def __init__(self, dp_rank: int, hf_ds: IterableDataset, batch_size: int, num_workers: int):
+    def __init__(
+        self, dp_rank: int, hf_ds: IterableDataset, batch_size: int, world_size: int, num_workers: int
+    ):
         super().__init__(hf_ds, batch_size, num_workers=num_workers)
         self._dp_rank = dp_rank
         self._rank_id = f"dp_rank_{dp_rank}"
+        # Data loader resharding is not yet supported, so we need to store the world size to compare during loading
+        # raise error if dp_word_size does not match.
+        self._world_size = world_size
 
     def state_dict(self) -> Dict[str, Any]:
         # Store state only for dp rank to avoid replicating the same state across other dimensions
-        return {self._rank_id: pickle.dumps(super().state_dict())}
+        return {
+            self._rank_id: pickle.dumps(super().state_dict()),
+            "world_size": self._world_size,
+        }
 
     def load_state_dict(self, state_dict: Dict[str, Any]) -> None:
         # State being empty is valid
@@ -280,19 +283,18 @@
                 f"DataLoader state is empty for dp rank {self._dp_rank}, expected key {self._rank_id}"
             )
             return
+        assert (
+            self._world_size == state_dict["world_size"]
+        ), "dp_degree is inconsistent before and after checkpoint, dataloader resharding is not supported yet."
         super().load_state_dict(pickle.loads(state_dict[self._rank_id]))
 
 
 def build_hf_data_loader(
-=======
-def build_hf_dataloader(
->>>>>>> f6406898
     dataset_name: str,
     dataset_path: Optional[str],
     tokenizer: Tokenizer,
     batch_size: int,
     seq_len: int,
-<<<<<<< HEAD
     world_size: int,
     rank: int,
     num_workers: int,
@@ -307,28 +309,4 @@
     hf_ds = hf_class(
         dataset_name, dataset_path, tokenizer, seq_len, world_size, rank, add_bos, add_eos, infinite
     )
-    return DPAwareDataLoader(rank, hf_ds, batch_size=batch_size, num_workers=num_workers)
-=======
-    dp_rank: int,
-    dp_world_size: int,
-    infinite: bool = True,
-) -> ParallelAwareDataloader:
-    """Build a data loader for HuggingFace datasets."""
-
-    hf_ds = HuggingFaceDataset(
-        dataset_name=dataset_name,
-        dataset_path=dataset_path,
-        tokenizer=tokenizer,
-        seq_len=seq_len,
-        dp_rank=dp_rank,
-        dp_world_size=dp_world_size,
-        infinite=infinite,
-    )
-
-    return ParallelAwareDataloader(
-        dataset=hf_ds,
-        dp_rank=dp_rank,
-        dp_world_size=dp_world_size,
-        batch_size=batch_size,
-    )
->>>>>>> f6406898
+    return DPAwareDataLoader(rank, hf_ds, batch_size=batch_size, world_size=world_size, num_workers=num_workers)