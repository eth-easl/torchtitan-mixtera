--- conflicted
+++ resolved
@@ -141,17 +141,8 @@
         self.dp_degree = dp_degree
         self.dp_rank = dp_rank
 
-<<<<<<< HEAD
         if parallel_dims.pp_enabled:
             pp_mesh = world_mesh["pp"]
-=======
-        # build dataloader
-        tokenizer = (
-            self.train_spec.build_tokenizer_fn(job_config)
-            if self.train_spec.build_tokenizer_fn is not None
-            else None
-        )
->>>>>>> 8c6bf93e
 
         if parallel_dims.tp_enabled:
             tp_mesh = world_mesh["tp"]
@@ -366,26 +357,20 @@
 
         # build model (using meta init)
         model_cls = self.train_spec.cls
-<<<<<<< HEAD
         model_config = self.train_spec.config[job_config.model.flavor]
         # set the model configs from training inputs:
         # 1. norm type to decide which norm layer to use
         # 2. vocab size from tokenizer
         # 3. max_seq_len base on inputs
-        model_config.norm_type = job_config.model.norm_type
         model_config.vocab_size = vocab_size
-        model_config.max_seq_len = job_config.training.seq_len
-=======
-        model_args = self.train_spec.config[job_config.model.flavor]
         # set the model args from training job configs
-        model_args.update_from_config(job_config, tokenizer)
->>>>>>> 8c6bf93e
+        model_config.update_from_config(job_config, tokenizer)
 
         logger.info(
-            f"Building {self.train_spec.name} {job_config.model.flavor} with {model_args}"
+            f"Building {self.train_spec.name} {job_config.model.flavor} with {model_config}"
         )
         with torch.device("meta"):
-            model = model_cls.from_model_args(model_args)
+            model = model_cls.from_model_args(model_config)
 
         # Build the collection of model converters. No-op if `model.converters` empty
         model_converters = build_model_converters(job_config, parallel_dims)
@@ -404,7 +389,7 @@
         (
             model_param_count,
             self.metrics_processor.num_flops_per_token,
-        ) = model_args.get_nparams_and_flops(model, job_config.training.seq_len)
+        ) = model_config.get_nparams_and_flops(model, job_config.training.seq_len)
 
         logger.info(
             f"{color.blue}Model {self.train_spec.name} {job_config.model.flavor} "
@@ -447,7 +432,7 @@
                 parallel_dims,
                 job_config,
                 self.device,
-                model_args,
+                model_config,
                 self.train_spec.parallelize_fn,
                 self.loss_fn,
             )
@@ -532,26 +517,17 @@
             f"(warmup {job_config.lr_scheduler.warmup_steps})."
         )
 
-<<<<<<< HEAD
     def next_batch(self, data_iterator: Iterable) -> tuple[torch.Tensor, torch.Tensor, torch.Tensor | None]:
         data_load_start = time.perf_counter()
         batch = next(data_iterator)
     
         if len(batch) == 3:
-            input_ids, labels, key_ids = batch
+            input_dict, labels, key_ids = batch
         else:
             assert len(batch) == 2
-            input_ids, labels = batch
+            input_dict, labels = batch
             key_ids = None
 
-=======
-    def next_batch(
-        self, data_iterator: Iterable
-    ) -> tuple[dict[str, torch.Tensor], torch.Tensor]:
-        data_load_start = time.perf_counter()
-        batch = next(data_iterator)
-        input_dict, labels = batch
->>>>>>> 8c6bf93e
         self.metrics_processor.ntokens_since_last_log += labels.numel()
         self.metrics_processor.data_loading_times.append(
             time.perf_counter() - data_load_start
@@ -561,17 +537,11 @@
         for k, _ in input_dict.items():
             input_dict[k] = input_dict[k].to(device_type)
         labels = labels.to(device_type)
-<<<<<<< HEAD
         key_ids = key_ids.to(device_type) if key_ids is not None else key_ids
 
-        return input_ids, labels, key_ids 
-
-    def train_step(self, inputs: torch.Tensor, labels: torch.Tensor, key_ids: torch.Tensor | None):
-=======
-        return input_dict, labels
-
-    def train_step(self, input_dict: dict[str, torch.Tensor], labels: torch.Tensor):
->>>>>>> 8c6bf93e
+        return input_dict, labels, key_ids 
+
+    def train_step(self, input_dict: dict[str, torch.Tensor], labels: torch.Tensor, key_ids: torch.Tensor | None):
         self.optimizers.zero_grad()
 
         # Keep these variables local to shorten the code as these are
@@ -586,7 +556,6 @@
         counts_tensor = None
         init_async_start = 0
         init_async_time = 0
-
 
         # apply context parallelism if cp is enabled
         # ensure CP handles the separate freqs_cis buffer for each pp stage
@@ -627,12 +596,8 @@
             with self.train_context(optional_context_parallel_ctx):
                 assert len(model_parts) == 1
                 pred = model_parts[0](inputs)
-<<<<<<< HEAD
                 loss = self.per_domain_loss_module(pred, labels, key_ids)
                 # pred.shape=(bs, seq_len, vocab_size)
-=======
-                loss = self.loss_fn(pred, labels)
->>>>>>> 8c6bf93e
                 # need to free to before bwd to avoid peaking memory
                 del pred
 
